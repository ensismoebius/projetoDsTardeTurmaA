# Autores e autoras do projeto
André Furlan
<<<<<<< HEAD
Clarice Gomes


=======
Higor Barros
Daniel Bueno
João Pedro
Gustavo M. de C. S. Ribeiro
>>>>>>> 23607522

# Our status site

[`Status site`](https://ensismoebius.github.io/projetoDsTardeTurmaAB/participacao.html)

# Para acessar a documentação 👋

This is an [Expo](https://expo.dev) project created with [`create-expo-app`](https://www.npmjs.com/package/create-expo-app).

## Get started

1. Install dependencies

   ```bash
   npm install
   ```

2. Start the app

   ```bash
   npx expo start
   ```

In the output, you'll find options to open the app in a

- [development build](https://docs.expo.dev/develop/development-builds/introduction/)
- [Android emulator](https://docs.expo.dev/workflow/android-studio-emulator/)
- [iOS simulator](https://docs.expo.dev/workflow/ios-simulator/)
- [Expo Go](https://expo.dev/go), a limited sandbox for trying out app development with Expo

You can start developing by editing the files inside the **app** directory. This project uses [file-based routing](https://docs.expo.dev/router/introduction).

## Get a fresh project

When you're ready, run:

```bash
npm run reset-project
```

This command will move the starter code to the **app-example** directory and create a blank **app** directory where you can start developing.

## Learn more

To learn more about developing your project with Expo, look at the following resources:

- [Expo documentation](https://docs.expo.dev/): Learn fundamentals, or go into advanced topics with our [guides](https://docs.expo.dev/guides).
- [Learn Expo tutorial](https://docs.expo.dev/tutorial/introduction/): Follow a step-by-step tutorial where you'll create a project that runs on Android, iOS, and the web.

## Join the community

Join our community of developers creating universal apps.

- [Expo on GitHub](https://github.com/expo/expo): View our open source platform and contribute.
- [Discord community](https://chat.expo.dev): Chat with Expo users and ask questions.<|MERGE_RESOLUTION|>--- conflicted
+++ resolved
@@ -1,15 +1,10 @@
 # Autores e autoras do projeto
 André Furlan
-<<<<<<< HEAD
 Clarice Gomes
-
-
-=======
 Higor Barros
 Daniel Bueno
 João Pedro
 Gustavo M. de C. S. Ribeiro
->>>>>>> 23607522
 
 # Our status site
 
