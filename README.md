--- conflicted
+++ resolved
@@ -1,20 +1,11 @@
 # Autores e autoras do projeto
-<<<<<<< HEAD
-André Furlan
 Cayki Santos Gondim - github.com/scayki
-Gustavo de Oliveira Martins
 Clarice Gomes - github.com/claricegomez
-Higor Barros 
-Daniel Bueno
-=======
 Higor Barros - https://github.com/Higor-ES-Barros
 Daniel Bueno - https://github.com/danielsrbueno
 Gustavo de Oliveira Martins - github.com/Gustavo-Oliveira-Martins
 João Pedro - github.com/joao-pedro291
 André Furlan - github.com/ensismoebius
-Cayki Santos Gondim
-Clarice Gomes
->>>>>>> 5d76b928
 João Pedro
 Gustavo M. de C. S. Ribeiro
 
