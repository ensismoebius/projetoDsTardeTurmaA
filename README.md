# Autores e autoras do projeto
André Furlan
<<<<<<< HEAD
Gustavo de Oliveira Martins

=======
Higor Barros
Daniel Bueno
João Pedro
Gustavo M. de C. S. Ribeiro
>>>>>>> 23607522

# Our status site

[`Status site`](https://ensismoebius.github.io/projetoDsTardeTurmaAB/participacao.html)

# Para acessar a documentação 👋

This is an [Expo](https://expo.dev) project created with [`create-expo-app`](https://www.npmjs.com/package/create-expo-app).

## Get started

1. Install dependencies

   ```bash
   npm install
   ```

2. Start the app

   ```bash
   npx expo start
   ```

In the output, you'll find options to open the app in a

- [development build](https://docs.expo.dev/develop/development-builds/introduction/)
- [Android emulator](https://docs.expo.dev/workflow/android-studio-emulator/)
- [iOS simulator](https://docs.expo.dev/workflow/ios-simulator/)
- [Expo Go](https://expo.dev/go), a limited sandbox for trying out app development with Expo

You can start developing by editing the files inside the **app** directory. This project uses [file-based routing](https://docs.expo.dev/router/introduction).

## Get a fresh project

When you're ready, run:

```bash
npm run reset-project
```

This command will move the starter code to the **app-example** directory and create a blank **app** directory where you can start developing.

## Learn more

To learn more about developing your project with Expo, look at the following resources:

- [Expo documentation](https://docs.expo.dev/): Learn fundamentals, or go into advanced topics with our [guides](https://docs.expo.dev/guides).
- [Learn Expo tutorial](https://docs.expo.dev/tutorial/introduction/): Follow a step-by-step tutorial where you'll create a project that runs on Android, iOS, and the web.

## Join the community

Join our community of developers creating universal apps.

- [Expo on GitHub](https://github.com/expo/expo): View our open source platform and contribute.
- [Discord community](https://chat.expo.dev): Chat with Expo users and ask questions.<|MERGE_RESOLUTION|>--- conflicted
+++ resolved
@@ -1,14 +1,10 @@
 # Autores e autoras do projeto
 André Furlan
-<<<<<<< HEAD
 Gustavo de Oliveira Martins
-
-=======
 Higor Barros
 Daniel Bueno
 João Pedro
 Gustavo M. de C. S. Ribeiro
->>>>>>> 23607522
 
 # Our status site
 
