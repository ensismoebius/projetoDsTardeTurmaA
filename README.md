# Autores e autoras do projeto
<<<<<<< HEAD
André Furlan

Gustavo M. de C. S. Ribeiro - github.com/Geistch
=======
Cayki Santos Gondim - github.com/scayki
Clarice Gomes - github.com/claricegomez
Higor Barros - https://github.com/Higor-ES-Barros
Daniel Bueno - https://github.com/danielsrbueno
Gustavo de Oliveira Martins - github.com/Gustavo-Oliveira-Martins
João Pedro - github.com/joao-pedro291
André Furlan - github.com/ensismoebius
João Pedro
Gustavo M. de C. S. Ribeiro
>>>>>>> 3e022ac3

# Our status site

[`Status site`](https://ensismoebius.github.io/projetoDsTardeTurmaAB/participacao.html)

# Para acessar a documentação 👋

This is an [Expo](https://expo.dev) project created with [`create-expo-app`](https://www.npmjs.com/package/create-expo-app).

## Get started

1. Install dependencies

   ```bash
   npm install
   ```

2. Start the app

   ```bash
   npx expo start
   ```

In the output, you'll find options to open the app in a

- [development build](https://docs.expo.dev/develop/development-builds/introduction/)
- [Android emulator](https://docs.expo.dev/workflow/android-studio-emulator/)
- [iOS simulator](https://docs.expo.dev/workflow/ios-simulator/)
- [Expo Go](https://expo.dev/go), a limited sandbox for trying out app development with Expo

You can start developing by editing the files inside the **app** directory. This project uses [file-based routing](https://docs.expo.dev/router/introduction).

## Get a fresh project

When you're ready, run:

```bash
npm run reset-project
```

This command will move the starter code to the **app-example** directory and create a blank **app** directory where you can start developing.

## Learn more

To learn more about developing your project with Expo, look at the following resources:

- [Expo documentation](https://docs.expo.dev/): Learn fundamentals, or go into advanced topics with our [guides](https://docs.expo.dev/guides).
- [Learn Expo tutorial](https://docs.expo.dev/tutorial/introduction/): Follow a step-by-step tutorial where you'll create a project that runs on Android, iOS, and the web.

## Join the community

Join our community of developers creating universal apps.

- [Expo on GitHub](https://github.com/expo/expo): View our open source platform and contribute.
- [Discord community](https://chat.expo.dev): Chat with Expo users and ask questions.<|MERGE_RESOLUTION|>--- conflicted
+++ resolved
@@ -1,9 +1,5 @@
 # Autores e autoras do projeto
-<<<<<<< HEAD
-André Furlan
-
 Gustavo M. de C. S. Ribeiro - github.com/Geistch
-=======
 Cayki Santos Gondim - github.com/scayki
 Clarice Gomes - github.com/claricegomez
 Higor Barros - https://github.com/Higor-ES-Barros
@@ -11,9 +7,6 @@
 Gustavo de Oliveira Martins - github.com/Gustavo-Oliveira-Martins
 João Pedro - github.com/joao-pedro291
 André Furlan - github.com/ensismoebius
-João Pedro
-Gustavo M. de C. S. Ribeiro
->>>>>>> 3e022ac3
 
 # Our status site
 
