# Autores e autoras do projeto
André Furlan
<<<<<<< HEAD
João Pedro
=======

Gustavo M. de C. S. Ribeiro
>>>>>>> 10e76693


# Our status site

[`Status site`](https://ensismoebius.github.io/projetoDsTardeTurmaAB/participacao.html)

# Para acessar a documentação 👋

This is an [Expo](https://expo.dev) project created with [`create-expo-app`](https://www.npmjs.com/package/create-expo-app).

## Get started

1. Install dependencies

   ```bash
   npm install
   ```

2. Start the app

   ```bash
   npx expo start
   ```

In the output, you'll find options to open the app in a

- [development build](https://docs.expo.dev/develop/development-builds/introduction/)
- [Android emulator](https://docs.expo.dev/workflow/android-studio-emulator/)
- [iOS simulator](https://docs.expo.dev/workflow/ios-simulator/)
- [Expo Go](https://expo.dev/go), a limited sandbox for trying out app development with Expo

You can start developing by editing the files inside the **app** directory. This project uses [file-based routing](https://docs.expo.dev/router/introduction).

## Get a fresh project

When you're ready, run:

```bash
npm run reset-project
```

This command will move the starter code to the **app-example** directory and create a blank **app** directory where you can start developing.

## Learn more

To learn more about developing your project with Expo, look at the following resources:

- [Expo documentation](https://docs.expo.dev/): Learn fundamentals, or go into advanced topics with our [guides](https://docs.expo.dev/guides).
- [Learn Expo tutorial](https://docs.expo.dev/tutorial/introduction/): Follow a step-by-step tutorial where you'll create a project that runs on Android, iOS, and the web.

## Join the community

Join our community of developers creating universal apps.

- [Expo on GitHub](https://github.com/expo/expo): View our open source platform and contribute.
- [Discord community](https://chat.expo.dev): Chat with Expo users and ask questions.<|MERGE_RESOLUTION|>--- conflicted
+++ resolved
@@ -1,11 +1,7 @@
 # Autores e autoras do projeto
 André Furlan
-<<<<<<< HEAD
 João Pedro
-=======
-
 Gustavo M. de C. S. Ribeiro
->>>>>>> 10e76693
 
 
 # Our status site
